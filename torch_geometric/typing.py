import inspect
import os
import sys
import warnings
from typing import Any, Dict, List, Optional, Tuple, Union

import numpy as np
import torch
from torch import Tensor

WITH_PT20 = int(torch.__version__.split(".")[0]) >= 2
WITH_PT21 = WITH_PT20 and int(torch.__version__.split(".")[1]) >= 1
WITH_PT22 = WITH_PT20 and int(torch.__version__.split(".")[1]) >= 2
WITH_PT23 = WITH_PT20 and int(torch.__version__.split(".")[1]) >= 3
WITH_PT111 = WITH_PT20 or int(torch.__version__.split(".")[1]) >= 11
WITH_PT112 = WITH_PT20 or int(torch.__version__.split(".")[1]) >= 12
WITH_PT113 = WITH_PT20 or int(torch.__version__.split(".")[1]) >= 13

<<<<<<< HEAD
WITH_WINDOWS = os.name == "nt"
=======
WITH_WINDOWS = os.name == 'nt'
WITH_MKL = 'USE_MKL=OFF' not in torch.__config__.show()
>>>>>>> af0f5f44

MAX_INT64 = torch.iinfo(torch.int64).max

if not hasattr(torch, "sparse_csc"):
    torch.sparse_csc = torch.sparse_coo

try:
    import pyg_lib  # noqa

    WITH_PYG_LIB = True
    WITH_GMM = WITH_PT20 and hasattr(pyg_lib.ops, "grouped_matmul")
    WITH_SEGMM = hasattr(pyg_lib.ops, "segment_matmul")
    if WITH_SEGMM and "pytest" in sys.modules and torch.cuda.is_available():
        # NOTE `segment_matmul` is currently bugged on older NVIDIA cards which
        # let our GPU tests on CI crash. Try if this error is present on the
        # current GPU and disable `WITH_SEGMM`/`WITH_GMM` if necessary.
        # TODO Drop this code block once `segment_matmul` is fixed.
        try:
            x = torch.randn(3, 4, device="cuda")
            ptr = torch.tensor([0, 2, 3], device="cuda")
            weight = torch.randn(2, 4, 4, device="cuda")
            out = pyg_lib.ops.segment_matmul(x, ptr, weight)
        except RuntimeError:
            WITH_GMM = False
            WITH_SEGMM = False
    WITH_SAMPLED_OP = hasattr(pyg_lib.ops, "sampled_add")
    WITH_SOFTMAX = hasattr(pyg_lib.ops, "softmax_csr")
    WITH_LOG_SOFTMAX = hasattr(pyg_lib.ops, "log_softmax_csr")
    WITH_INDEX_SORT = hasattr(pyg_lib.ops, "index_sort")
    WITH_METIS = hasattr(pyg_lib, "partition")
    WITH_EDGE_TIME_NEIGHBOR_SAMPLE = ("edge_time" in inspect.signature(
        pyg_lib.sampler.neighbor_sample).parameters)
    WITH_WEIGHTED_NEIGHBOR_SAMPLE = ("edge_weight" in inspect.signature(
        pyg_lib.sampler.neighbor_sample).parameters)
except Exception as e:
    if not isinstance(e, ImportError):  # pragma: no cover
        warnings.warn(f"An issue occurred while importing 'pyg-lib'. "
                      f"Disabling its usage. Stacktrace: {e}")
    pyg_lib = object
    WITH_PYG_LIB = False
    WITH_GMM = False
    WITH_SEGMM = False
    WITH_SAMPLED_OP = False
    WITH_SOFTMAX = False
    WITH_LOG_SOFTMAX = False
    WITH_INDEX_SORT = False
    WITH_METIS = False
    WITH_EDGE_TIME_NEIGHBOR_SAMPLE = False
    WITH_WEIGHTED_NEIGHBOR_SAMPLE = False

try:
    import torch_scatter  # noqa

    WITH_TORCH_SCATTER = True
except Exception as e:
    if not isinstance(e, ImportError):  # pragma: no cover
        warnings.warn(f"An issue occurred while importing 'torch-scatter'. "
                      f"Disabling its usage. Stacktrace: {e}")
    torch_scatter = object
    WITH_TORCH_SCATTER = False

try:
    import torch_cluster  # noqa

    WITH_TORCH_CLUSTER = True
    WITH_TORCH_CLUSTER_BATCH_SIZE = "batch_size" in torch_cluster.knn.__doc__
except Exception as e:
    if not isinstance(e, ImportError):  # pragma: no cover
        warnings.warn(f"An issue occurred while importing 'torch-cluster'. "
                      f"Disabling its usage. Stacktrace: {e}")
    WITH_TORCH_CLUSTER = False
    WITH_TORCH_CLUSTER_BATCH_SIZE = False

    class TorchCluster:
        def __getattr__(self, key: str) -> Any:
            raise ImportError(f"'{key}' requires 'torch-cluster'")

    torch_cluster = TorchCluster()

try:
    import torch_spline_conv  # noqa

    WITH_TORCH_SPLINE_CONV = True
except Exception as e:
    if not isinstance(e, ImportError):  # pragma: no cover
        warnings.warn(
            f"An issue occurred while importing 'torch-spline-conv'. "
            f"Disabling its usage. Stacktrace: {e}")
    WITH_TORCH_SPLINE_CONV = False

try:
    import torch_sparse  # noqa
    from torch_sparse import SparseStorage, SparseTensor

    WITH_TORCH_SPARSE = True
except Exception as e:
    if not isinstance(e, ImportError):  # pragma: no cover
        warnings.warn(f"An issue occurred while importing 'torch-sparse'. "
                      f"Disabling its usage. Stacktrace: {e}")
    WITH_TORCH_SPARSE = False

    class SparseStorage:  # type: ignore
        def __init__(
            self,
            row: Optional[Tensor] = None,
            rowptr: Optional[Tensor] = None,
            col: Optional[Tensor] = None,
            value: Optional[Tensor] = None,
            sparse_sizes: Optional[Tuple[Optional[int], Optional[int]]] = None,
            rowcount: Optional[Tensor] = None,
            colptr: Optional[Tensor] = None,
            colcount: Optional[Tensor] = None,
            csr2csc: Optional[Tensor] = None,
            csc2csr: Optional[Tensor] = None,
            is_sorted: bool = False,
            trust_data: bool = False,
        ):
            raise ImportError("'SparseStorage' requires 'torch-sparse'")

        def value(self) -> Optional[Tensor]:
            raise ImportError("'SparseStorage' requires 'torch-sparse'")

        def rowcount(self) -> Tensor:
            raise ImportError("'SparseStorage' requires 'torch-sparse'")

    class SparseTensor:  # type: ignore
        def __init__(
            self,
            row: Optional[Tensor] = None,
            rowptr: Optional[Tensor] = None,
            col: Optional[Tensor] = None,
            value: Optional[Tensor] = None,
            sparse_sizes: Optional[Tuple[Optional[int], Optional[int]]] = None,
            is_sorted: bool = False,
            trust_data: bool = False,
        ):
            raise ImportError("'SparseTensor' requires 'torch-sparse'")

        @classmethod
        def from_edge_index(
            self,
            edge_index: Tensor,
            edge_attr: Optional[Tensor] = None,
            sparse_sizes: Optional[Tuple[Optional[int], Optional[int]]] = None,
            is_sorted: bool = False,
            trust_data: bool = False,
        ) -> "SparseTensor":
            raise ImportError("'SparseTensor' requires 'torch-sparse'")

        @property
        def storage(self) -> SparseStorage:
            raise ImportError("'SparseTensor' requires 'torch-sparse'")

        @classmethod
        def from_dense(self, mat: Tensor,
                       has_value: bool = True) -> "SparseTensor":
            raise ImportError("'SparseTensor' requires 'torch-sparse'")

        def size(self, dim: int) -> int:
            raise ImportError("'SparseTensor' requires 'torch-sparse'")

        def nnz(self) -> int:
            raise ImportError("'SparseTensor' requires 'torch-sparse'")

        def is_cuda(self) -> bool:
            raise ImportError("'SparseTensor' requires 'torch-sparse'")

        def has_value(self) -> bool:
            raise ImportError("'SparseTensor' requires 'torch-sparse'")

        def set_value(self, value: Optional[Tensor],
                      layout: Optional[str] = None) -> "SparseTensor":
            raise ImportError("'SparseTensor' requires 'torch-sparse'")

        def fill_value(self, fill_value: float,
                       dtype: Optional[torch.dtype] = None) -> "SparseTensor":
            raise ImportError("'SparseTensor' requires 'torch-sparse'")

        def coo(self) -> Tuple[Tensor, Tensor, Optional[Tensor]]:
            raise ImportError("'SparseTensor' requires 'torch-sparse'")

        def csr(self) -> Tuple[Tensor, Tensor, Optional[Tensor]]:
            raise ImportError("'SparseTensor' requires 'torch-sparse'")

        def requires_grad(self) -> bool:
            raise ImportError("'SparseTensor' requires 'torch-sparse'")

        def to_torch_sparse_csr_tensor(
            self,
            dtype: Optional[torch.dtype] = None,
        ) -> Tensor:
            raise ImportError("'SparseTensor' requires 'torch-sparse'")

    class torch_sparse:  # type: ignore
        @staticmethod
        def matmul(src: SparseTensor, other: Tensor,
                   reduce: str = "sum") -> Tensor:
            raise ImportError("'matmul' requires 'torch-sparse'")

        @staticmethod
        def sum(src: SparseTensor, dim: Optional[int] = None) -> Tensor:
            raise ImportError("'sum' requires 'torch-sparse'")

        @staticmethod
        def mul(src: SparseTensor, other: Tensor) -> SparseTensor:
            raise ImportError("'mul' requires 'torch-sparse'")

        @staticmethod
        def set_diag(src: SparseTensor, values: Optional[Tensor] = None,
                     k: int = 0) -> SparseTensor:
            raise ImportError("'set_diag' requires 'torch-sparse'")

        @staticmethod
        def fill_diag(src: SparseTensor, fill_value: float,
                      k: int = 0) -> SparseTensor:
            raise ImportError("'fill_diag' requires 'torch-sparse'")

        @staticmethod
        def masked_select_nnz(src: SparseTensor, mask: Tensor,
                              layout: Optional[str] = None) -> SparseTensor:
            raise ImportError("'masked_select_nnz' requires 'torch-sparse'")


try:
    import torch_frame  # noqa

    WITH_TORCH_FRAME = True
    from torch_frame import TensorFrame
except Exception:
    torch_frame = object
    WITH_TORCH_FRAME = False

    class TensorFrame:  # type: ignore
        pass


try:
    import intel_extension_for_pytorch  # noqa

    WITH_IPEX = True
except Exception:
    WITH_IPEX = False


class MockTorchCSCTensor:
    def __init__(
        self,
        edge_index: Tensor,
        edge_attr: Optional[Tensor] = None,
        size: Optional[Union[int, Tuple[int, int]]] = None,
    ):
        self.edge_index = edge_index
        self.edge_attr = edge_attr
        self.size = size

    def t(self) -> Tensor:  # Only support accessing its transpose:
        from torch_geometric.utils import to_torch_csr_tensor

        size = self.size
        return to_torch_csr_tensor(
            self.edge_index.flip([0]),
            self.edge_attr,
            size[::-1] if isinstance(size, (tuple, list)) else size,
        )


# Types for accessing data ####################################################

# Node-types are denoted by a single string, e.g.: `data['paper']`:
NodeType = str

# Edge-types are denotes by a triplet of strings, e.g.:
# `data[('author', 'writes', 'paper')]
EdgeType = Tuple[str, str, str]

NodeOrEdgeType = Union[NodeType, EdgeType]

DEFAULT_REL = "to"
EDGE_TYPE_STR_SPLIT = "__"


class EdgeTypeStr(str):
    r"""A helper class to construct serializable edge types by merging an edge
    type tuple into a single string.
    """
    def __new__(cls, *args: Any) -> "EdgeTypeStr":
        if isinstance(args[0], (list, tuple)):
            # Unwrap `EdgeType((src, rel, dst))` and `EdgeTypeStr((src, dst))`:
            args = tuple(args[0])

        if len(args) == 1 and isinstance(args[0], str):
            arg = args[0]  # An edge type string was passed.

        elif len(args) == 2 and all(isinstance(arg, str) for arg in args):
            # A `(src, dst)` edge type was passed - add `DEFAULT_REL`:
            arg = EDGE_TYPE_STR_SPLIT.join((args[0], DEFAULT_REL, args[1]))

        elif len(args) == 3 and all(isinstance(arg, str) for arg in args):
            # A `(src, rel, dst)` edge type was passed:
            arg = EDGE_TYPE_STR_SPLIT.join(args)

        else:
            raise ValueError(f"Encountered invalid edge type '{args}'")

        return str.__new__(cls, arg)

    def to_tuple(self) -> EdgeType:
        r"""Returns the original edge type."""
        out = tuple(self.split(EDGE_TYPE_STR_SPLIT))
        if len(out) != 3:
            raise ValueError(f"Cannot convert the edge type '{self}' to a "
                             f"tuple since it holds invalid characters")
        return out


# There exist some short-cuts to query edge-types (given that the full triplet
# can be uniquely reconstructed, e.g.:
# * via str: `data['writes']`
# * via Tuple[str, str]: `data[('author', 'paper')]`
QueryType = Union[NodeType, EdgeType, str, Tuple[str, str]]

Metadata = Tuple[List[NodeType], List[EdgeType]]

# A representation of a feature tensor
FeatureTensorType = Union[Tensor, np.ndarray]

# A representation of an edge index, following the possible formats:
#   * COO: (row, col)
#   * CSC: (row, colptr)
#   * CSR: (rowptr, col)
EdgeTensorType = Tuple[Tensor, Tensor]

# Types for message passing ###################################################

Adj = Union[Tensor, SparseTensor]
OptTensor = Optional[Tensor]
PairTensor = Tuple[Tensor, Tensor]
OptPairTensor = Tuple[Tensor, Optional[Tensor]]
PairOptTensor = Tuple[Optional[Tensor], Optional[Tensor]]
Size = Optional[Tuple[int, int]]
NoneType = Optional[Tensor]

MaybeHeteroNodeTensor = Union[Tensor, Dict[NodeType, Tensor]]
MaybeHeteroAdjTensor = Union[Tensor, Dict[EdgeType, Adj]]
MaybeHeteroEdgeTensor = Union[Tensor, Dict[EdgeType, Tensor]]

# Types for sampling ##########################################################

InputNodes = Union[OptTensor, NodeType, Tuple[NodeType, OptTensor]]
InputEdges = Union[OptTensor, EdgeType, Tuple[EdgeType, OptTensor]]<|MERGE_RESOLUTION|>--- conflicted
+++ resolved
@@ -16,12 +16,8 @@
 WITH_PT112 = WITH_PT20 or int(torch.__version__.split(".")[1]) >= 12
 WITH_PT113 = WITH_PT20 or int(torch.__version__.split(".")[1]) >= 13
 
-<<<<<<< HEAD
-WITH_WINDOWS = os.name == "nt"
-=======
 WITH_WINDOWS = os.name == 'nt'
 WITH_MKL = 'USE_MKL=OFF' not in torch.__config__.show()
->>>>>>> af0f5f44
 
 MAX_INT64 = torch.iinfo(torch.int64).max
 
